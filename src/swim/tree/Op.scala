package swim.tree

import swim.Program

/**
  * Op is a Program represented as an expression tree (or graph).
  * Note that the Op class has no type parameters.
  * To enable type-aware manipulation, every Op stores the nonterminal symbol nt that was
  * used by the underlying grammar to generate that Op.
  * op represents Op's opcode.
  */

case class Op(val nt: Any, val op: Any, val args: Op*) extends Program {
  override def hashCode = op.## ^ nt.## ^ args.##
  override def toString = (if (op.isInstanceOf[Symbol]) op.toString.tail else op) +
    (if (args.isEmpty) "" else args.mkString("(", " ", ")"))
  override lazy val size: Int = if (args.isEmpty) 1 else 1 + args.map(_.size).sum
  lazy val hasArguments = args.size > 0
  lazy val isLeaf = args.size == 0
  lazy val height: Int = if (args.isEmpty) 0 else 1 + args.map(_.height).max
  def sizeAndHeight: (Int, Int) = if (args.isEmpty) (1, 0) else {
    val ch = args.map(_.sizeAndHeight)
    (1 + ch.map(_._1).sum, 1 + ch.map(_._2).max)
  }
  def depthInTree(tree: Op, d: Int = 0): Option[Int] = this match {
    case t if t eq tree => Some(d)
    case Op(op: Any, _, a @ _*) => {
      val sub = a.map(c => c.depthInTree(tree, d + 1)).flatten
      if (sub.isEmpty) None else Some(sub.head)
    }
    case _ => None
  }
  def contains(theOp: Any): Boolean =
    if (op == theOp) true
    else args.exists { child => child.contains(theOp) }
  def setArgs(newArgs: Seq[Op]): Op = Op(this.nt, this.op, newArgs: _*)
}

object Op {
  def apply(op: Any, args: Op*): Op = Op('default, op, args: _*)

  /**
<<<<<<< HEAD
    * Constructs Op given it's string encoding in the form: Op(ARG1, ARG2, ...).
    * As nonterminal symbol assigned will be 'default.
    * For example from "+(-(a, b), c)" will be created Op('+, Op('-, Op('a), Op('b)), Op('c)).
    *
    * @param s string encoding of op.
    * @param convertConsts if set to true (default), terminals detected as Boolean, Int, Double or
    * String constants will be converted to instances of those types.
    */
  def fromStr(s: String, convertConsts: Boolean = true): Op = {
    def isBoolean(s: String) = s == "true" || s == "false"
    def isInt(s: String) = try { s.toInt; true } catch { case _ => false }
    def isDouble(s: String) = try { s.toDouble; true } catch { case _ => false }
    def isString(s: String) = s.head == '\"' && s.last == '\"'
=======
   * Constructs Op given it's string encoding in the form: Op(ARG1, ARG2, ...).
   * As nonterminal symbol assigned will be 'default.
   * For example from "+(-(a, b), c)" will be created Op('+, Op('-, Op('a), Op('b)), Op('c)).
   * 
   * @param s string encoding of op.
   * @param convertConsts if set to true (default), terminals detected as Boolean, Int, Double or
   * String constants will be converted to instances of those types.
   * @param delim delimiter which separates arguments of functions (default: " ").
   */
  def fromStr(s: String, delim: String = " ", convertConsts: Boolean = true): Op = {
    def isBoolean(s: String): Boolean = if (s == "true" || s == "false") true else false
    def isInt(s: String): Boolean = try { val x = s.toInt; true } catch { case _:Throwable => false }
    def isDouble(s: String): Boolean = try { val x = s.toDouble; true } catch { case _:Throwable => false }
    def isString(s: String): Boolean = if (s.head == '\"' && s.last == '\"') true else false
>>>>>>> 3a153a58
    def getTerminalOp(s: String): Any = {
      if (convertConsts)
        if (isBoolean(s)) s.toBoolean
        else if (isInt(s)) s.toInt
        else if (isDouble(s)) s.toDouble
        else if (isString(s)) s.substring(1, s.size - 1)
        else Symbol(s)
      else
        Symbol(s)
    }
    def getStringOfFirstArg(s: String): (String, Int) = {
      val iComa = s.indexOf(delim)
      val iPar = s.indexOf("(")
      if (iComa == -1) // This is a single terminal - return whole string.
        (s, s.size)
      else if (iPar == -1 ||
        (iPar != -1 && iComa < iPar))
        // First argument is a terminal.
        (s.substring(0, iComa), iComa)
      else {
        // First argument is a nonterminal. This is the most problematic case, because
        // we have to reliably get content between it's opening and closing parenthesis.
        var i = iPar + 1
        var parOpened = 1
        while (i < s.size && parOpened > 0) {
          if (s(i) == ')') parOpened -= 1
          else if (s(i) == '(') parOpened += 1
          i += 1
        }
        (s.substring(0, i), i)
      }
    }
    def getRawArgs(s: String): List[String] = {
      val (firstArg, i) = getStringOfFirstArg(s)
      if (i < s.size) firstArg :: getRawArgs(s.substring(i + 1))
      else List(firstArg)
    }
    try {
      val i = s.indexOf("(")
      if (i == -1) Op(getTerminalOp(s)) // Returning terminal.
      else {
        val op = s.substring(0, i)
<<<<<<< HEAD
        val sargs = s.substring(i + 1, s.size - 1)
        val args = getRawArgs(sargs).map { a => fromStr(a.trim()) }
        Op(Symbol(op), args: _*)
=======
        val sargs = s.substring(i+1, s.size-1)
        val args = getRawArgs(sargs).map{ a => fromStr(a.trim(), delim, convertConsts) }
        Op(Symbol(op), args:_*)
>>>>>>> 3a153a58
      }
    } catch {
      case _:Throwable => throw new Exception("Wrong encoding of Op instance!")
    }
  }
}<|MERGE_RESOLUTION|>--- conflicted
+++ resolved
@@ -3,12 +3,12 @@
 import swim.Program
 
 /**
-  * Op is a Program represented as an expression tree (or graph).
-  * Note that the Op class has no type parameters.
-  * To enable type-aware manipulation, every Op stores the nonterminal symbol nt that was
-  * used by the underlying grammar to generate that Op.
-  * op represents Op's opcode.
-  */
+ * Op is a Program represented as an expression tree (or graph). 
+ * Note that the Op class has no type parameters.
+ * To enable type-aware manipulation, every Op stores the nonterminal symbol nt that was 
+ * used by the underlying grammar to generate that Op. 
+ * op represents Op's opcode. 
+ */
 
 case class Op(val nt: Any, val op: Any, val args: Op*) extends Program {
   override def hashCode = op.## ^ nt.## ^ args.##
@@ -33,28 +33,15 @@
   def contains(theOp: Any): Boolean =
     if (op == theOp) true
     else args.exists { child => child.contains(theOp) }
-  def setArgs(newArgs: Seq[Op]): Op = Op(this.nt, this.op, newArgs: _*)
+  def setArgs(newArgs: Seq[Op]): Op = Op(this.nt, this.op, newArgs:_*)
 }
 
+
+
 object Op {
-  def apply(op: Any, args: Op*): Op = Op('default, op, args: _*)
-
+  def apply(op: Any, args: Op*): Op = Op('default, op, args:_*)
+  
   /**
-<<<<<<< HEAD
-    * Constructs Op given it's string encoding in the form: Op(ARG1, ARG2, ...).
-    * As nonterminal symbol assigned will be 'default.
-    * For example from "+(-(a, b), c)" will be created Op('+, Op('-, Op('a), Op('b)), Op('c)).
-    *
-    * @param s string encoding of op.
-    * @param convertConsts if set to true (default), terminals detected as Boolean, Int, Double or
-    * String constants will be converted to instances of those types.
-    */
-  def fromStr(s: String, convertConsts: Boolean = true): Op = {
-    def isBoolean(s: String) = s == "true" || s == "false"
-    def isInt(s: String) = try { s.toInt; true } catch { case _ => false }
-    def isDouble(s: String) = try { s.toDouble; true } catch { case _ => false }
-    def isString(s: String) = s.head == '\"' && s.last == '\"'
-=======
    * Constructs Op given it's string encoding in the form: Op(ARG1, ARG2, ...).
    * As nonterminal symbol assigned will be 'default.
    * For example from "+(-(a, b), c)" will be created Op('+, Op('-, Op('a), Op('b)), Op('c)).
@@ -69,13 +56,12 @@
     def isInt(s: String): Boolean = try { val x = s.toInt; true } catch { case _:Throwable => false }
     def isDouble(s: String): Boolean = try { val x = s.toDouble; true } catch { case _:Throwable => false }
     def isString(s: String): Boolean = if (s.head == '\"' && s.last == '\"') true else false
->>>>>>> 3a153a58
     def getTerminalOp(s: String): Any = {
       if (convertConsts)
         if (isBoolean(s)) s.toBoolean
         else if (isInt(s)) s.toInt
         else if (isDouble(s)) s.toDouble
-        else if (isString(s)) s.substring(1, s.size - 1)
+        else if (isString(s)) s.substring(1, s.size-1)
         else Symbol(s)
       else
         Symbol(s)
@@ -86,7 +72,7 @@
       if (iComa == -1) // This is a single terminal - return whole string.
         (s, s.size)
       else if (iPar == -1 ||
-        (iPar != -1 && iComa < iPar))
+              (iPar != -1 && iComa < iPar))
         // First argument is a terminal.
         (s.substring(0, iComa), iComa)
       else {
@@ -104,23 +90,17 @@
     }
     def getRawArgs(s: String): List[String] = {
       val (firstArg, i) = getStringOfFirstArg(s)
-      if (i < s.size) firstArg :: getRawArgs(s.substring(i + 1))
+      if (i < s.size) firstArg :: getRawArgs(s.substring(i+1))
       else List(firstArg)
     }
     try {
       val i = s.indexOf("(")
-      if (i == -1) Op(getTerminalOp(s)) // Returning terminal.
+      if (i == -1) Op(getTerminalOp(s))  // Returning terminal.
       else {
         val op = s.substring(0, i)
-<<<<<<< HEAD
-        val sargs = s.substring(i + 1, s.size - 1)
-        val args = getRawArgs(sargs).map { a => fromStr(a.trim()) }
-        Op(Symbol(op), args: _*)
-=======
         val sargs = s.substring(i+1, s.size-1)
         val args = getRawArgs(sargs).map{ a => fromStr(a.trim(), delim, convertConsts) }
         Op(Symbol(op), args:_*)
->>>>>>> 3a153a58
       }
     } catch {
       case _:Throwable => throw new Exception("Wrong encoding of Op instance!")

<<<<<<< HEAD
=======
*.class
*.log

# sbt specific
.cache
.cache-main
.history
.lib/
dist/*
target/
lib_managed/
src_managed/
project/boot/
project/plugins/project/

# Scala-IDE specific
.scala_dependencies
.worksheet
>>>>>>> 25c75f2d
/bin/<|MERGE_RESOLUTION|>--- conflicted
+++ resolved
@@ -1,5 +1,3 @@
-<<<<<<< HEAD
-=======
 *.class
 *.log
 
@@ -18,5 +16,4 @@
 # Scala-IDE specific
 .scala_dependencies
 .worksheet
->>>>>>> 25c75f2d
-/bin/+./bin/